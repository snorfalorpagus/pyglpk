from distutils.core import setup, Extension
import sys, os, os.path, re

useparams = False

<<<<<<< HEAD
sources = 'glpk 2to3 lp lpx barcol bar obj util kkt tree environment'
=======
sources = 'glpk lp barcol bar obj util kkt tree environment'
>>>>>>> bb1b26da
source_roots = sources.split()
if useparams: source_roots.append('params')

# This build process will not work with anything prior to GLPK 4.16,
# since there were many notable changes in GLPK including,
# importantly, something which actually contains the version number.

libdirs, incdirs, extraobs = [], [], []

# The glpver argument is one which is used only for the purposes of
# PyGLPK development, and will be of no use or interest to the
# standard practitioner.  In order to assure compatibility with the
# many GLPK versions which exist, it is helpful to build against one
# of many

# This is very dirty.
m = re.match('glpver=(\d+)', sys.argv[-1])
if m:
    # We have defined that we want to build to a local GLPK version.
    minor_version = int(m.group(1))
    assert minor_version >= 16
    sys.argv = sys.argv[:-1]
    libdirs.append(os.path.join('locals', '4.%d'%minor_version, 'lib'))
    incdirs.append(os.path.join('locals', '4.%d'%minor_version, 'include'))
    if minor_version<37:
        libs = ['glpk.0.%d.0'%(minor_version-15)]
    else:
        libs = ['glpk.0']
    print (libdirs, incdirs)
else:
    # Try to get which is the executable path, and infer additional
    # library and include directories from there, based on a call to
    # whatever glpsol we find.
    glpsol_path = os.popen('which glpsol').read().strip()
    # If we can't find it, just hope that the default libs are correct.
    if glpsol_path:
        glpsol_path = os.path.abspath(glpsol_path)
        head, tail = os.path.split(glpsol_path)
        head, tail = os.path.split(head)
        libdirs.append(os.path.join(head, 'lib'))
        incdirs.append(os.path.join(head, 'include'))

# USERS DO CUSTOM INSTRUCTIONS HERE
# Perhaps set your libdir manually in case neither system defaults,
# nor the cleverness does not work.

#libs = ['glpk.something']
#libdirs = ['/my/dirs/are/here/lib']
#incdirs = ['/my/dirs/are/here/include']

# If the user did not define libraries themselves, set that up.  We
# require both glpk and gmp.
try:
    libs
except NameError:
    # The user nor test code did not set libs up yet.
    libs = ['glpk', 'gmp']

incdirs.append('src')

macros = []
if useparams: macros.append(('USEPARAMS', None))

# Now, finally, define that module!
module1 = Extension(
    'glpk',
    sources = [os.path.join('src',r+'.c') for r in source_roots],
    define_macros = macros,
    library_dirs = libdirs, include_dirs = incdirs,
    libraries = libs, extra_objects = extraobs)

ld = """The PyGLPK module gives one access to the functionality
of the GNU Linear Programming Kit.  
"""

setup(name='glpk',
      version='0.3.1',
      description='PyGLPK, a Python module encapsulating GLPK.',
      long_description=ld,
      author='Thomas Finley',
      author_email='tfinley@gmail.com',
      url='http://tfinley.net/software/pyglpk/',
      maintainer='Bradford D. Boyle',
      maintainer_email='bradford.d.boyle@gmail.com',
      license='GPL',
      classifiers=[
          'Development Status :: 3 - Alpha',
          'Intended Audience :: Science/Research',
          'License :: OSI Approved :: GNU General Public License (GPL)',
          'Programming Language :: C',
          'Programming Language :: Python',
          'Operating System :: POSIX',
          'Operating System :: MacOS :: MacOS X',
          'Topic :: Scientific/Engineering :: Mathematics',
          'Topic :: Software Development :: Libraries :: Python Modules' ],
      ext_modules=[module1])<|MERGE_RESOLUTION|>--- conflicted
+++ resolved
@@ -3,11 +3,7 @@
 
 useparams = False
 
-<<<<<<< HEAD
-sources = 'glpk 2to3 lp lpx barcol bar obj util kkt tree environment'
-=======
-sources = 'glpk lp barcol bar obj util kkt tree environment'
->>>>>>> bb1b26da
+sources = 'glpk 2to3 lp barcol bar obj util kkt tree environment'
 source_roots = sources.split()
 if useparams: source_roots.append('params')
 
