/**************************************************************************
Copyright (C) 2007, 2008 Thomas Finley, tfinley@gmail.com

This file is part of PyGLPK.

PyGLPK is free software; you can redistribute it and/or modify
it under the terms of the GNU General Public License as published by
the Free Software Foundation; either version 3 of the License, or
(at your option) any later version.

PyGLPK is distributed in the hope that it will be useful,
but WITHOUT ANY WARRANTY; without even the implied warranty of
MERCHANTABILITY or FITNESS FOR A PARTICULAR PURPOSE.  See the
GNU General Public License for more details.

You should have received a copy of the GNU General Public License
along with PyGLPK.  If not, see <http://www.gnu.org/licenses/>.
**************************************************************************/

#include <glpk.h>
#include <limits.h>
#include "environment.h"
#include "structmember.h"
#include "util.h"

static int Environment_traverse(EnvironmentObject *self, visitproc visit,
		void *arg)
{
	Py_VISIT(self->version);
	Py_VISIT(self->term_hook);
	return 0;
}

static int Environment_clear(EnvironmentObject *self)
{
	if (self->weakreflist != NULL) {
		PyObject_ClearWeakRefs((PyObject*)self);
	}
	Py_CLEAR(self->version);
	Py_CLEAR(self->term_hook);
	return 0;
}

static void Environment_dealloc(EnvironmentObject *self)
{
	Environment_clear(self);
	self->ob_type->tp_free((PyObject*)self);
}

EnvironmentObject* Environment_New(void)
{
	EnvironmentObject *env = (EnvironmentObject*)
		PyObject_GC_New(EnvironmentObject, &EnvironmentType);
	if (env == NULL)
		return env;
	// Initialize data members.
	env->mem_limit = -1;
	env->term_on = 1;
	env->term_hook = NULL;
	env->version = Py_BuildValue("ii", GLP_MAJOR_VERSION, GLP_MINOR_VERSION);
	env->weakreflist = NULL;
	// Now return the structure.
	return env;
}

/****************** GET-SET-ERS ***************/

static PyObject* Environment_getblocks(EnvironmentObject *self,void *closure)
{
	int count;
	glp_mem_usage(&count, NULL, NULL, NULL);
	return PyInt_FromLong(count);
}

static PyObject* Environment_getblocks_peak(EnvironmentObject *self,
					   void *closure)
{
	int cpeak;
	glp_mem_usage(NULL, &cpeak, NULL, NULL);
	return PyInt_FromLong(cpeak);
}

static PyObject* Environment_getbytes(EnvironmentObject *self,void *closure)
{
	size_t total;
	glp_mem_usage(NULL, NULL, &total, NULL);
	return PyLong_FromSize_t(total);
}

static PyObject* Environment_getbytes_peak(EnvironmentObject *self,
					   void *closure)
{
	size_t tpeak;
	glp_mem_usage(NULL, NULL, NULL, &tpeak);
	return PyInt_FromSize_t(tpeak);
}

static PyObject* Environment_getmemlimit(EnvironmentObject *self,
					 void *closure)
{
	if (self->mem_limit < 0)
		Py_RETURN_NONE;
	return PyInt_FromLong(self->mem_limit);
}

static int Environment_setmemlimit(EnvironmentObject *self, PyObject *value,
				   void *closure)
{
#if GLPK_VERSION(4, 19)
<<<<<<< HEAD
	int limit;
	if (value == NULL || value == Py_None) {
		limit = INT_MAX;
		self->mem_limit = -1;
	} else if (PyInt_Check(value)) {
		limit = PyInt_AS_LONG(value);
		if (limit < 1) {
			PyErr_SetString(PyExc_ValueError, "mem_limit must be positive");
			return -1;
		}
		self->mem_limit = limit;
	} else {
		PyErr_SetString(PyExc_TypeError, "mem_limit must be int");
		return -1;
	}
	glp_mem_limit(limit);
	return 0;
=======
  int limit;
  if (value==NULL || value==Py_None) {
    limit=0x7fffffff;
    self->mem_limit = -1;
  } else if (PyInt_Check(value)) {
    limit=PyInt_AS_LONG(value);
	if (limit==0) {
		limit=0x7fffffff;
		self->mem_limit = 0;
	} else if (limit<0) {
      PyErr_SetString(PyExc_ValueError, "mem_limit must be non-negative");
      return -1;
	} else {
    	self->mem_limit = limit;
	}
  } else {
    PyErr_SetString(PyExc_TypeError, "mem_limit must be int");
    return -1;
  }
  glp_mem_limit(limit);
  return 0;
>>>>>>> 79b32715
#else
	if (value == NULL || value == Py_None) {
		return 0;
	}
	PyErr_SetString(PyExc_NotImplementedError,
			"memory limits not supported prior to GLPK 4.19");
	return -1;
#endif
}

/**************** TERMINAL BEHAVIOR ***********/
#if !GLPK_VERSION(4, 21)
static int empty_term_hook(void *info, const char *s) { return 1; }
#endif

static int environment_term_hook(EnvironmentObject *env, const char *s)
{
	// When this is called, env->term_hook should *never* be NULL.
	PyObject_CallFunction(env->term_hook, "s", s);
	if (PyErr_Occurred())
		PyErr_Clear();
	return 1;
}

static PyObject* Environment_gettermon(EnvironmentObject *self,void *closure)
{
	if (self->term_on)
		Py_RETURN_TRUE;
	else
		Py_RETURN_FALSE;
}

static int Environment_settermon(EnvironmentObject *self,
				 PyObject *value, void *closure)
{
	if (!PyBool_Check(value)) {
		PyErr_SetString(PyExc_TypeError, "term_on must be set with bool");
		return -1;
	}
#if GLPK_VERSION(4, 21)
	glp_term_out(value==Py_True ? GLP_ON : GLP_OFF);
#else
	if (value==Py_True) {
		if (self->term_hook) {
			glp_term_hook((int(*)(void*,const char*))environment_term_hook, (void*)self);
		} else {
			glp_term_hook(NULL, NULL);
		}
	} else {
		// Approximate its functionality with an empty terminal hook.
		glp_term_hook(empty_term_hook, NULL);
	}
#endif
	self->term_on = value == Py_True ? 1 : 0;
	return 0;
}

static PyObject* Environment_gettermhook(EnvironmentObject *self,
					 void *closure)
{
	if (self->term_hook) {
		Py_INCREF(self->term_hook);
		return self->term_hook;
	} else {
		Py_RETURN_NONE;
	}
}

static int Environment_settermhook(EnvironmentObject *self,
				   PyObject *value, void *closure)
{
	// Set the value of the internal terminal hook variable.
	if (value==NULL || value==Py_None) {
		if (self->term_hook) {
			Py_DECREF(self);
		}
		Py_XDECREF(self->term_hook);
		self->term_hook=NULL;
	} else {
		if (self->term_hook==NULL) {
			Py_INCREF(self);
		}
		Py_INCREF(value);
		Py_XDECREF(self->term_hook);
		self->term_hook = value;
	}
	// Next, set the hook with the glp_set_hook function.
#if !GLPK_VERSION(4, 21)
	if (self->term_on == 0)
		return 0;
#endif
	if (self->term_hook) {
		glp_term_hook((int(*)(void*,const char*))environment_term_hook,
				(void*)self);
	} else {
		glp_term_hook(NULL, NULL);
	}
	return 0;
}

/****************** OBJECT DEFINITION *********/

int Environment_InitType(PyObject *module)
{
	return util_add_type(module, &EnvironmentType);
}

static PyMemberDef Environment_members[] = {
	{"version", T_OBJECT_EX, offsetof(EnvironmentObject, version), RO,
		"Tuple holding the major version and minor version of the GLPK\n"
		"that this PyGLPK module was built upon. For example, if built\n"
		"against GLPK 4.31, version==(4,31)."},
	{NULL}
};

static PyGetSetDef Environment_getset[] = {
	{"mem_limit", (getter)Environment_getmemlimit, (setter)Environment_setmemlimit,
		"The memory limit in megabytes. None if no limit is set.", NULL},
	{"blocks", (getter)Environment_getblocks, (setter)NULL,
		"The number of currently allocated memory blocks.", NULL},
	{"blocks_peak", (getter)Environment_getblocks_peak, (setter)NULL,
		"The peak value of the blocks attribute.", NULL},
	{"bytes", (getter)Environment_getbytes, (setter)NULL,
		"The number of currently allocated memory bytes.", NULL},
	{"bytes_peak", (getter)Environment_getbytes_peak, (setter)NULL,
		"The peak value of the bytes attribute.", NULL},

	{"term_on", (getter)Environment_gettermon, (setter)Environment_settermon,
		"Whether or not terminal output for the underlying GLPK\n"
		"procedures is on or off.", NULL},
	{"term_hook",(getter)Environment_gettermhook,(setter)Environment_settermhook,
		"Function to intercept all terminal output. This should be a\n"
		"callable object that accepts a single string argument, or None\n"
		"to indicate that no hook is set (e.g., all output goes to the\n"
		"terminal, default behavior).  Note that when the function is\n"
		"called, there is no guarantee that the input string will be a\n"
		"full line, or even non-empty.  All exceptions thrown by the\n"
		"function will go ignored and unreported." , NULL},
	{NULL}
};

static PyMethodDef Environment_methods[] = {
	/*
	 * {"foo", (PyCFunction)Environment_Foo, METH_NOARGS,
	 * "foo()\n\n"
	 * "Dummy function."},
	 */
	{NULL}
};
PyTypeObject EnvironmentType = {
	PyObject_HEAD_INIT(NULL)
	0,					/* ob_size */
	"glpk.Environment",			/* tp_name */
	sizeof(EnvironmentObject),		/* tp_basicsize*/
	0,					/* tp_itemsize*/
	(destructor)Environment_dealloc,	/* tp_dealloc*/
	0,					/* tp_print*/
	0,					/* tp_getattr*/
	0,					/* tp_setattr*/
	0,					/* tp_compare*/
	0,					/* tp_repr*/
	0,					/* tp_as_number*/
	0,					/* tp_as_sequence*/
	0,					/* tp_as_mapping*/
	0,					/* tp_hash */
	0,					/* tp_call*/
	0,					/* tp_str*/
	0,					/* tp_getattro*/
	0,					/* tp_setattro*/
	0,					/* tp_as_buffer*/
	Py_TPFLAGS_DEFAULT | Py_TPFLAGS_BASETYPE | Py_TPFLAGS_HAVE_GC,/* tp_flags*/
	"This represents the PyGLPK environment.  Through this, one may control\n"
	"the global behavior of the GLPK.  One instance of this exists, named\n"
	ENVIRONMENT_INSTANCE_NAME " in the glpk module.", /* tp_doc */
	(traverseproc)Environment_traverse,	/* tp_traverse */
	(inquiry)Environment_clear,		/* tp_clear */
	0,					/* tp_richcompare */
	offsetof(EnvironmentObject, weakreflist),	/* tp_weaklistoffset */
	0,					/* tp_iter */
	0,					/* tp_iternext */
	Environment_methods,			/* tp_methods */
	Environment_members,			/* tp_members */
	Environment_getset,			/* tp_getset */
};<|MERGE_RESOLUTION|>--- conflicted
+++ resolved
@@ -107,47 +107,24 @@
 				   void *closure)
 {
 #if GLPK_VERSION(4, 19)
-<<<<<<< HEAD
 	int limit;
 	if (value == NULL || value == Py_None) {
 		limit = INT_MAX;
 		self->mem_limit = -1;
 	} else if (PyInt_Check(value)) {
 		limit = PyInt_AS_LONG(value);
-		if (limit < 1) {
-			PyErr_SetString(PyExc_ValueError, "mem_limit must be positive");
+		if (limit < 0) {
+			PyErr_SetString(PyExc_ValueError, "mem_limit must be non-negative");
 			return -1;
 		}
 		self->mem_limit = limit;
+                limit = limit > 0 ? limit : INT_MAX;
 	} else {
 		PyErr_SetString(PyExc_TypeError, "mem_limit must be int");
 		return -1;
 	}
 	glp_mem_limit(limit);
 	return 0;
-=======
-  int limit;
-  if (value==NULL || value==Py_None) {
-    limit=0x7fffffff;
-    self->mem_limit = -1;
-  } else if (PyInt_Check(value)) {
-    limit=PyInt_AS_LONG(value);
-	if (limit==0) {
-		limit=0x7fffffff;
-		self->mem_limit = 0;
-	} else if (limit<0) {
-      PyErr_SetString(PyExc_ValueError, "mem_limit must be non-negative");
-      return -1;
-	} else {
-    	self->mem_limit = limit;
-	}
-  } else {
-    PyErr_SetString(PyExc_TypeError, "mem_limit must be int");
-    return -1;
-  }
-  glp_mem_limit(limit);
-  return 0;
->>>>>>> 79b32715
 #else
 	if (value == NULL || value == Py_None) {
 		return 0;
